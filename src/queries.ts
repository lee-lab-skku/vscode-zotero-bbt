// src/queries.ts
// query for better bibtex citation keys
export const queryBbt = `
SELECT
    itemKey AS zoteroKey,
    citationKey AS citeKey
FROM
    citationkey
`;

// query for zotero items
export const queryItems = `
<<<<<<< HEAD
                SELECT DISTINCT 
                    items.key as zoteroKey,
                    fields.fieldName,
                    parentItemDataValues.value,
                    itemTypes.typeName,
                    items.libraryID
                FROM
                    items
                    INNER JOIN itemData ON itemData.itemID = items.itemID
                    INNER JOIN itemDataValues ON itemData.valueID = itemDataValues.valueID
                    INNER JOIN itemData as parentItemData ON parentItemData.itemID = items.itemID
                    INNER JOIN itemDataValues as parentItemDataValues ON parentItemDataValues.valueID = parentItemData.valueID
                    INNER JOIN fields ON fields.fieldID = parentItemData.fieldID
                    INNER JOIN itemTypes ON itemTypes.itemTypeID = items.itemTypeID
				WHERE
					fields.fieldName IN ('title', 'date');
            `;

// query for creators
export const queryCreators = `
                SELECT DISTINCT
                    items.key as zoteroKey,
                    creators.firstName,
                    creators.lastName,
                    itemCreators.orderIndex,
                    creatorTypes.creatorType
                FROM
                    items
                    INNER JOIN itemData ON itemData.itemID = items.itemID
                    INNER JOIN itemCreators ON itemCreators.itemID = items.itemID
                    INNER JOIN creators ON creators.creatorID = itemCreators.creatorID
                    INNER JOIN creatorTypes ON itemCreators.creatorTypeID = creatorTypes.creatorTypeID
            `;
=======
SELECT DISTINCT 
    items.key AS zoteroKey,
    items.libraryID,
    creators.firstName,
    creators.lastName,
    max(CASE WHEN fields.fieldName = 'title' THEN itemDataValues.value END) AS title,
    max(CASE WHEN fields.fieldName = 'date' THEN itemDataValues.value END) AS date
FROM
    items
    INNER JOIN itemCreators ON items.itemID = itemCreators.itemID
    INNER JOIN creators ON itemCreators.creatorID = creators.creatorID
    INNER JOIN itemData ON items.itemID = itemData.itemID
    INNER JOIN itemDataValues ON itemData.valueID = itemDataValues.valueID
    LEFT JOIN fields ON itemData.fieldID = fields.fieldID
WHERE
    itemCreators.orderIndex = 0
GROUP BY
    items.key
`;
>>>>>>> 745f2562

export function queryZoteroKey(citeKey: string): string {
    return `
                SELECT
                    itemKey as zoteroKey, 
					citationKey as citeKey,
					libraryID
                FROM
                    citationkey
                WHERE
                    citeKey = '${citeKey}';
            `;
};

export function queryPdfByZoteroKey(zoteroKey: string): string {
    return `
                SELECT DISTINCT 
                    items.key as zoteroKey,
                    fields.fieldName,
                    parentItemDataValues.value,
                    attachment_items.key AS pdfKey
                FROM
                    items
                    INNER JOIN itemData ON itemData.itemID = items.itemID
                    INNER JOIN itemDataValues ON itemData.valueID = itemDataValues.valueID
                    INNER JOIN itemData as parentItemData ON parentItemData.itemID = items.itemID
                    INNER JOIN itemDataValues as parentItemDataValues ON parentItemDataValues.valueID = parentItemData.valueID
                    INNER JOIN fields ON fields.fieldID = parentItemData.fieldID
                    LEFT JOIN itemAttachments ON items.itemID = itemAttachments.parentItemID AND itemAttachments.contentType = 'application/pdf'
                    LEFT JOIN items attachment_items ON itemAttachments.itemID = attachment_items.itemID
				WHERE
				  zoteroKey = '${zoteroKey}' AND fieldName = 'title';
    `;
};

export function queryDoiByZoteroKey(zoteroKey: string): string {
    return `
                SELECT DISTINCT 
                    items.key as zoteroKey,
                    fields.fieldName,
                    parentItemDataValues.value
                FROM
                    items
                    INNER JOIN itemData ON itemData.itemID = items.itemID
                    INNER JOIN itemDataValues ON itemData.valueID = itemDataValues.valueID
                    INNER JOIN itemData as parentItemData ON parentItemData.itemID = items.itemID
                    INNER JOIN itemDataValues as parentItemDataValues ON parentItemDataValues.valueID = parentItemData.valueID
                    INNER JOIN fields ON fields.fieldID = parentItemData.fieldID
				WHERE
				    zoteroKey = '${zoteroKey}' AND fieldName = 'DOI';
    `;
};

export default {
    queryBbt,
    queryItems
};<|MERGE_RESOLUTION|>--- conflicted
+++ resolved
@@ -10,41 +10,6 @@
 
 // query for zotero items
 export const queryItems = `
-<<<<<<< HEAD
-                SELECT DISTINCT 
-                    items.key as zoteroKey,
-                    fields.fieldName,
-                    parentItemDataValues.value,
-                    itemTypes.typeName,
-                    items.libraryID
-                FROM
-                    items
-                    INNER JOIN itemData ON itemData.itemID = items.itemID
-                    INNER JOIN itemDataValues ON itemData.valueID = itemDataValues.valueID
-                    INNER JOIN itemData as parentItemData ON parentItemData.itemID = items.itemID
-                    INNER JOIN itemDataValues as parentItemDataValues ON parentItemDataValues.valueID = parentItemData.valueID
-                    INNER JOIN fields ON fields.fieldID = parentItemData.fieldID
-                    INNER JOIN itemTypes ON itemTypes.itemTypeID = items.itemTypeID
-				WHERE
-					fields.fieldName IN ('title', 'date');
-            `;
-
-// query for creators
-export const queryCreators = `
-                SELECT DISTINCT
-                    items.key as zoteroKey,
-                    creators.firstName,
-                    creators.lastName,
-                    itemCreators.orderIndex,
-                    creatorTypes.creatorType
-                FROM
-                    items
-                    INNER JOIN itemData ON itemData.itemID = items.itemID
-                    INNER JOIN itemCreators ON itemCreators.itemID = items.itemID
-                    INNER JOIN creators ON creators.creatorID = itemCreators.creatorID
-                    INNER JOIN creatorTypes ON itemCreators.creatorTypeID = creatorTypes.creatorTypeID
-            `;
-=======
 SELECT DISTINCT 
     items.key AS zoteroKey,
     items.libraryID,
@@ -64,7 +29,6 @@
 GROUP BY
     items.key
 `;
->>>>>>> 745f2562
 
 export function queryZoteroKey(citeKey: string): string {
     return `
