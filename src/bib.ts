--- conflicted
+++ resolved
@@ -3,9 +3,7 @@
 import * as path from 'path';
 import {
     expandPath,
-<<<<<<< HEAD
     handleError,
-    extractDate,
     isValidBibEntry
 } from './helpers';
 
@@ -58,109 +56,6 @@
         }
     }
 
-    /**
-     * Converts a Zotero item to a BibTeX entry
-     * @param item The Zotero item to export.
-     * @returns The exported Bib(La)TeX entry.
-     */
-
-    public entryToBibEntry(item: any): string {
-        let bibEntry = '@';
-        const citeKey = item.citeKey || '';
-
-        if (item.itemType === 'magazineArticle') {
-            item.subtype = 'magazine';
-        }
-        if (item.itemType === 'newspaperArticle') {
-            item.subtype = 'newspaper';
-        }
-        item.itemType = toBibtexType(item.itemType || 'misc');
-
-        bibEntry += `${item.itemType}{${citeKey},\n`;
-
-        for (const [key, value] of Object.entries(item)) {
-            if (key === 'creators') {
-                bibEntry += '  author = {';
-                let author = '';
-
-                for (const creator of value as any[]) {
-                    author += `${creator.lastName || ''}, ${creator.firstName || ''} and `;
-                }
-
-                // Remove trailing ' and '
-                author = author.slice(0, -5);
-                bibEntry += `${author}},\n`;
-            } else if (
-                item.itemType === 'article' &&
-                key === 'publicationTitle'
-            ) {
-                bibEntry += `  journal = {${value}},\n`;
-            } else if (
-                item.itemType === 'inproceedings' &&
-                key === 'proceedingsTitle'
-            ) {
-                bibEntry += `  booktitle = {${value}},\n`;
-            } else if (
-                key === 'date' &&
-                typeof value === 'string'
-            ) {
-                // only add date if it is in YYYY-MM-DD format
-                const date = extractDate(value);
-                if (date) {
-                    bibEntry += `  date = {${date}},\n`;
-                }
-            } else if (
-                key === 'accessDate' &&
-                typeof value === 'string'
-            ) {
-                // check if value has YYYY-MM-DD format if so, add match as urldate
-                const urlDate = extractDate(value);
-                if (urlDate) {
-                    bibEntry += `  urldate = {${urlDate}},\n`;
-                }
-            } else if (
-                key !== 'citeKey' &&
-                key !== 'itemType' &&
-                key !== 'attachment' &&
-                key !== 'abstractNote' &&
-                typeof value === 'string'
-            ) {
-                bibEntry += `  ${key} = {${value}},\n`;
-            }
-        }
-
-        bibEntry += '}\n';
-        return bibEntry;
-    }
-
-    private async locateBibMd(text: string): Promise<string | null> {
-        // Look for bibliography in YAML header
-        const match = text.match(/bibliography:\s*['"]?(.+?)['"]?(\s|$)/);
-        if (match) {
-            return match[1];
-        }
-
-        // Check for _quarto.yml in project root
-        const workspaceFolders = vscode.workspace.workspaceFolders;
-        if (workspaceFolders) {
-            const quartoYmlPath = path.join(workspaceFolders[0].uri.fsPath, '_quarto.yml');
-            if (fs.existsSync(quartoYmlPath)) {
-                const quartoYml = fs.readFileSync(quartoYmlPath, 'utf8');
-                const quartoMatch = quartoYml.match(/bibliography:\s*['"]?(.+?)['"]?(\s|$)/);
-                if (quartoMatch) {
-                    return quartoMatch[1];
-                }
-            }
-        }
-        return await this.locateWorkspaceBib();
-    }
-
-=======
-    handleError
-} from './helpers';
-
-export class BibManager {
->>>>>>> 745f2562
     private async locateBibTex(text: string): Promise<string | null> {
         // Look for \bibliography or \addbibresource
         const bibMatch = text.match(/\\bibliography\{['"]?([^'"{}]+)['"]?\}/);
