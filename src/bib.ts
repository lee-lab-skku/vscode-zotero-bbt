import * as vscode from 'vscode';
import * as fs from 'fs';
import * as path from 'path';
import {
    expandPath,
    handleError,
    isValidBibEntry,
    formatCitation
} from './helpers';

export class BibManager {
    /**
     * Export better bibtex citation using JSON-RPC
     * @param item The Zotero item to export.
     * @param translator The Better BibTeX translator to use.
     * @returns The exported Bib(La)TeX entry.
     */

    private translator: string;
    private editor: vscode.TextEditor;
    private fileType: string;

    constructor(editor: vscode.TextEditor, fileType: string) {
        const config = vscode.workspace.getConfiguration('zotero');
        const translator = config.get<string>('betterBibtexTranslator', 'Better BibLaTeX');
        this.translator = translator;
        this.editor = editor;
        this.fileType = fileType;
    }

    public async bbtExport(
        item: any
    ): Promise<string> {
        const url = 'http://localhost:23119/better-bibtex/json-rpc';

        const payload = {
            jsonrpc: '2.0',
            method: 'item.export',
            params: {
                citekeys: [item.citeKey],
                translator: this.translator,
                libraryID: item.libraryID
            }
        };

        try {
            const response = await fetch(url, {
                method: 'POST',
                headers: {
                    'Content-Type': 'application/json',
                    Accept: 'application/json',
                },
                body: JSON.stringify(payload),
            });
            const json = await response.json();
            
            // Handle JSON-RPC errors
            if (json.error) {
                vscode.window.showErrorMessage(`Better BibTeX error: ${json.error.message || 'Unknown error'}`);
                return '';
            }
            
            // Ensure result is a string
            if (typeof json.result !== 'string') {
                vscode.window.showErrorMessage('Better BibTeX returned invalid result format');
                return '';
            }
            
            return json.result;

        } catch (error) {
            vscode.window.showErrorMessage('Cannot connect to Better BibTeX. Make sure Zotero is running!');
            return '';
        }
    }

    private async locateBibMd(text: string): Promise<string | null> {
        // Look for bibliography in YAML header
        const match = text.match(/bibliography:\s*['"]?(.+?)['"]?(\s|$)/);
        if (match) {
            return match[1];
        }

        // Check for _quarto.yml in project root
        const workspaceFolders = vscode.workspace.workspaceFolders;
        if (workspaceFolders) {
            const quartoYmlPath = path.join(workspaceFolders[0].uri.fsPath, '_quarto.yml');
            if (fs.existsSync(quartoYmlPath)) {
                const quartoYml = fs.readFileSync(quartoYmlPath, 'utf8');
                const quartoMatch = quartoYml.match(/bibliography:\s*['"]?(.+?)['"]?(\s|$)/);
                if (quartoMatch) {
                    return quartoMatch[1];
                }
            }
        }
        return await this.locateWorkspaceBib();
    }

    private async locateBibTex(text: string): Promise<string | null> {
        // Look for \bibliography or \addbibresource
        const bibMatch = text.match(/\\bibliography\{['"]?([^'"{}]+)['"]?\}/);
        if (bibMatch) {
            return `${bibMatch[1]}.bib`;
        }

        const biblatexMatch = text.match(/\\addbibresource\{['"]?([^'"{}]+)['"]?\}/);
        if (biblatexMatch) {
            let bibFile = biblatexMatch[1];
            if (!bibFile.endsWith('.bib')) {
                bibFile += '.bib';
            }
            return bibFile;
        }
        return await this.locateWorkspaceBib();
    }

    private async locateWorkspaceBib(): Promise<string | null> {
        const workspaceFolders = vscode.workspace.workspaceFolders;
        if (!workspaceFolders || workspaceFolders.length === 0) {
            return null;
        }
        const rootPath = workspaceFolders[0].uri.fsPath;
        const candidates = ['bibliography.bib', 'references.bib'];
        for (const candidate of candidates) {
            const candidatePath = path.join(rootPath, candidate);
            if (fs.existsSync(candidatePath)) {
                return candidate;
            }
        }
        const files = fs.readdirSync(rootPath);
        for (const file of files) {
            if (file.endsWith('.bib')) {
                return file;
            }
        }
        return null;
    }

    public async locateBibFile(): Promise<string | null> {
        const document = this.editor.document;
        const text = document.getText();

        let bibPath: string | null = null;

        switch (this.fileType) {
            case 'markdown':
            case 'quarto':
                bibPath = await this.locateBibMd(text);
                break;
            case 'latex':
            case 'tex':
            case 'plaintex':
                bibPath = await this.locateBibTex(text);
                break;
            default:
                bibPath = await this.locateWorkspaceBib();
        }

        // if no bibliography found, ask user
        if (!bibPath) {
            bibPath = await vscode.window.showInputBox({
                prompt: 'Bibliography file not found. Please enter path to bibliography file (default: references.bib)',
                placeHolder: 'Path to .bib file',
                value: 'references.bib'
            }) || null;
        }

        return bibPath;
    }

    public async updateBibFile(item: any): Promise<void> {
        const bibFile = await this.locateBibFile();
        if (!bibFile) {
            vscode.window.showErrorMessage('Error locating *.bib file');
            return;
        }

        try {
            const bibPath = expandPath(bibFile);
            const citeKey = item.citeKey;

            // Check if file exists
            if (!fs.existsSync(bibPath)) {
                // Create directory if it doesn't exist
                const bibDir = path.dirname(bibPath);
                if (!fs.existsSync(bibDir)) {
                    fs.mkdirSync(bibDir, { recursive: true });
                }
                // Create empty file
                fs.writeFileSync(bibPath, '');
                vscode.window.showInformationMessage(`Created new bibliography file at ${bibFile}`);
            }

            // Read file to check if entry already exists
            const bibContent = fs.readFileSync(bibPath, 'utf8');
            const lines = bibContent.split('\n');

            // Check if entry already exists
            for (let i = 0; i < lines.length; i++) {
                if (lines[i].match(new RegExp(`^@.*{${citeKey},`))) {
                    vscode.window.showInformationMessage(`Entry for @${citeKey} already exists in bibliography`);
                    this.insertCite(item);
                    return;
                }
            }

            // Get BibTeX entry

            const bibEntry = await this.bbtExport(item);
<<<<<<< HEAD
            // if bibEntry is empty or undefined, return (probably could not connect to BBT server)
            if (!bibEntry || bibEntry.trim() === '') {
               return;
=======
            // if bibEntry is empty, return (probably could not connect to BBT server)
            if (bibEntry.trim() === '') {
                return;
>>>>>>> eb88ce27
            }

            // check if bibEntry is valid
            if (!isValidBibEntry(bibEntry)) {
                vscode.window.showErrorMessage('Invalid BibLaTeX entry. Not updating bibliography file.');
                return;
            }

            this.insertCite(item);

            // Add empty line before new entry if file is not empty
            const needsEmptyLine = bibContent.trim().length > 0 && !bibContent.trim().endsWith('\n');
            const entryToAdd = needsEmptyLine ? '\n' + bibEntry : bibEntry;

            // Append entry to file
            fs.appendFileSync(bibPath, entryToAdd);
            vscode.window.showInformationMessage(`Added @${citeKey} to ${bibFile}`);
        } catch (error) {
            handleError(error, `Failed to update bibliography file`);
        }
    }

    public getOpenOptions(bibFile: string, citeKey: string): Array<any> {
        const bibPath = expandPath(bibFile);
        if (!fs.existsSync(bibPath)) {
            vscode.window.showErrorMessage(`Bibliography file not found at ${bibPath}`);
            return [];
        }

        const bibContent = fs.readFileSync(bibPath, 'utf8');
        // Create regex to match the specific entry by cite key
        const entryRegex = new RegExp(`@\\w+\\{${citeKey},[^@]*?\\n\\}`, 'gs');

        // Find the specific entry
        const match = bibContent.match(entryRegex);

        if (!match || match.length === 0) {
            return [];
        }

        const options = [];
        const entryText = match[0];

        // Extract pdfKey
        const pdfKeyMatch = entryText.match(/pdfKey\s*=\s*\{([^}]+)\}/);
        if (pdfKeyMatch) {
            options.push({ type: 'pdf', key: pdfKeyMatch[1] });
        }
        // Extract Zotero Item Key
        const keyMatch = entryText.match(/zoteroKey\s*=\s*\{([^}]+)\}/);
        if (keyMatch) {
            options.push({ type: 'zotero', key: keyMatch[1] });
        }
        // Extract DOI
        const doiMatch = entryText.match(/DOI\s*=\s*\{([^}]+)\}/);
        if (doiMatch) {
            options.push({ type: 'doi', url: `https://doi.org/${doiMatch[1]}` });
        }

        return options;
    }

    private insertCite(item: any) {
        // Format citation key based on file type
        const citeKey = item.citeKey;
        let formattedCitation = formatCitation(citeKey, this.fileType);

        // Insert citation
        this.editor.edit(editBuilder => {
            editBuilder.insert(this.editor.selection.active, formattedCitation);
        });
    }
}<|MERGE_RESOLUTION|>--- conflicted
+++ resolved
@@ -207,15 +207,9 @@
             // Get BibTeX entry
 
             const bibEntry = await this.bbtExport(item);
-<<<<<<< HEAD
             // if bibEntry is empty or undefined, return (probably could not connect to BBT server)
             if (!bibEntry || bibEntry.trim() === '') {
-               return;
-=======
-            // if bibEntry is empty, return (probably could not connect to BBT server)
-            if (bibEntry.trim() === '') {
                 return;
->>>>>>> eb88ce27
             }
 
             // check if bibEntry is valid
