import * as fs from 'fs/promises';
import * as vscode from 'vscode';
import initSqlJs, { Database } from 'sql.js';
<<<<<<< HEAD
import {
    queryBbt,
    queryItems,
    queryCreators,
    queryZoteroKey,
    queryPdfByZoteroKey,
    queryDoiByZoteroKey
} from './queries';
import {
    handleError,
    extractYear
} from './helpers';
=======
import { queryBbt, queryItems } from './queries';
import { extractYear, handleError } from './helpers';
>>>>>>> 745f2562

interface DatabaseOptions {
    zoteroDbPath: string;
    betterBibtexDbPath: string;
}

export class ZoteroDatabase {
    private options: DatabaseOptions;
    private db: Database | null = null;
    private bbt: Database | null = null;

    constructor(options: DatabaseOptions) {
        this.options = options;
    }

    /**
     * Connect to Zotero and Better BibTeX databases
     */
    public async connect(): Promise<boolean> {
        try {
            // Check if files exist
            await fs.access(this.options.zoteroDbPath);
            await fs.access(this.options.betterBibtexDbPath);

            const SQL = await initSqlJs();
            const zoteroDbFile = await fs.readFile(this.options.zoteroDbPath);
            const bbtDbFile = await fs.readFile(this.options.betterBibtexDbPath);

            this.db = new SQL.Database(zoteroDbFile);
            this.bbt = new SQL.Database(bbtDbFile);

            return true;
        } catch (error) {
            if (error instanceof Error) {
                if ('code' in error && error.code === 'ENOENT') {
                    const filePath = 'path' in error ? (error as any).path : '';
                    vscode.window.showErrorMessage(`Database file not found at ${filePath}`);
                } else {
                    handleError(error, `Failed to connect to databases`);
                }
            } else {
                handleError(new Error(String(error)), `Failed to connect to databases`);
            }
            return false;
        }
    }

    public async connectIfNeeded() {
        if (!this.db || !this.bbt) {
            const connected = await this.connect();
            if (!connected) {
                vscode.window.showErrorMessage('Failed to connect to Zotero database');
                return;
            }
        }
    }

    /**
     * Get items from Zotero database
     */
    public async getItems(): Promise<any[]> {
        if (!this.db || !this.bbt) {
            vscode.window.showErrorMessage('Database not connected');
            return [];
        }

        try {
            // Execute queries
            const [sqlBbt, sqlItems] = [
                this.bbt.exec(queryBbt),
                this.db.exec(queryItems)
            ];

            // Process results
            const items: any[] = [];
            
            // Get BBT data indexed by zoteroKey
            const bbtData: Record<string, string> = {};
            if (sqlBbt.length > 0) {
                const { columns, values } = sqlBbt[0];
                const zoteroKeyIndex = columns.indexOf('zoteroKey');
                const citeKeyIndex = columns.indexOf('citeKey');
                
                for (const row of values) {
                    const zoteroKey = row[zoteroKeyIndex] as string;
                    const citeKey = row[citeKeyIndex] as string;
                    bbtData[zoteroKey] = citeKey;
                }
            }
            
            // Process Zotero items and combine with BBT data
            if (sqlItems.length > 0) {
                const { columns, values } = sqlItems[0];
                const zoteroKeyIndex = columns.indexOf('zoteroKey');
<<<<<<< HEAD
                const fieldNameIndex = columns.indexOf('fieldName');
                const valueIndex = columns.indexOf('value');
                const typeNameIndex = columns.indexOf('typeName');
                const libraryIdIndex = columns.indexOf('libraryID');

                for (const row of values) {
                    const zoteroKey = row[zoteroKeyIndex] as string;
                    if (!rawItems[zoteroKey]) {
                        rawItems[zoteroKey] = {
                            creators: [],
                            zoteroKey: zoteroKey
                        };
                    }

                    rawItems[zoteroKey][row[fieldNameIndex] as string] = row[valueIndex];
                    rawItems[zoteroKey].itemType = row[typeNameIndex];
                    rawItems[zoteroKey].libraryID = row[libraryIdIndex];
                }
            }

            if (sqlCreators.length > 0) {
                const { columns, values } = sqlCreators[0];
                const zoteroKeyIndex = columns.indexOf('zoteroKey');
                const orderIndexIndex = columns.indexOf('orderIndex');
=======
                const libraryIdIndex = columns.indexOf('libraryID');
>>>>>>> 745f2562
                const firstNameIndex = columns.indexOf('firstName');
                const lastNameIndex = columns.indexOf('lastName');
                const titleIndex = columns.indexOf('title');
                const dateIndex = columns.indexOf('date');
                
                for (const row of values) {
                    const zoteroKey = row[zoteroKeyIndex] as string;
                    const citeKey = bbtData[zoteroKey];
                    
                    if (citeKey) {
                        const item = {
                            zoteroKey: zoteroKey,
                            citeKey: citeKey,
                            libraryID: row[libraryIdIndex],
                            firstName: row[firstNameIndex],
                            lastName: row[lastNameIndex],
                            title: row[titleIndex],
                            year: extractYear(row[dateIndex] as string || '')
                        };
                        
                        items.push(item);
                    }
                }
            }

            return items;
        } catch (error) {
            handleError(error, `Error querying database`);
            return [];
        }
    }

    public getOpenOptions(citeKey: string): Array<any> {

        if (!this.db || !this.bbt) {
            vscode.window.showErrorMessage('Database not connected');
            return [];
        }

        const sqlZoteroKey = this.bbt.exec(queryZoteroKey(citeKey));
        const zoteroKey = this.getFirstValue(sqlZoteroKey, 'zoteroKey');

        if (!zoteroKey) {
            vscode.window.showErrorMessage(`Could not find Zotero key for ${citeKey}`);
            return [];
        }

<<<<<<< HEAD
        const options = [];
        options.push({ type: 'zotero', key: zoteroKey });

        const sqlPdf = this.db.exec(queryPdfByZoteroKey(zoteroKey));
        const pdfKey = this.getFirstValue(sqlPdf, 'pdfKey');

        if (pdfKey) {
            options.push({ type: 'pdf', key: pdfKey });
        }
        const sqlDoi = this.db.exec(queryDoiByZoteroKey(zoteroKey));
        const doi = this.getFirstValue(sqlDoi, 'value');

        if (doi) {
            options.push({ type: 'doi', key: doi });
=======
    /**
     * Fetch BibLaTeX file from Better BibTeX web endpoint
     */
    public async fetchBibLatexFile(url: string): Promise<string> {
        try {
            const response = await fetch(url);
            
            if (!response.ok) {
                throw new Error(`HTTP ${response.status}: ${response.statusText}`);
            }
            
            const content = await response.text();
            
            // Validate if it's a proper BibLaTeX file
            if (!this.isValidBibLatexContent(content)) {
                throw new Error('Retrieved content is not a valid BibLaTeX file');
            }
            
            return content;
        } catch (error) {
            if (error instanceof TypeError && error.message.includes('fetch')) {
                throw new Error('Cannot connect to Better BibTeX server at 127.0.0.1:23119. Make sure Zotero is running with Better BibTeX plugin');
            }
            throw error;
>>>>>>> 745f2562
        }

        return options;
    }

    public close(): void {
        if (this.db) {
            this.db.close();
            this.db = null;
        }

        if (this.bbt) {
            this.bbt.close();
            this.bbt = null;
        }
    }

<<<<<<< HEAD
    private getFirstValue(sqlResult: initSqlJs.QueryExecResult[], columnName: string): any | null {
        if (sqlResult.length === 0) {
=======
    /**
     * Extract a specific BibLaTeX entry by citation key from the content
     */
    public extractBibEntryByCiteKey(biblatexContent: string, citeKey: string): string | null {
        try {
            // Create regex pattern to match the specific entry
            // Pattern: @entrytype{citekey, ... } (handles nested braces)
            const entryPattern = new RegExp(
                `@\\w+\\s*\\{\\s*${this.escapeRegex(citeKey)}\\s*,([^@]*)(?=@|$)`,
                'gis'
            );

            const match = entryPattern.exec(biblatexContent);
            if (!match) {
                return null;
            }

            // Extract the full entry including the opening part
            let fullEntry = match[0];
            
            // Balance braces to ensure we get the complete entry
            const entryStart = biblatexContent.indexOf(match[0]);
            let braceCount = 0;
            let pos = entryStart;
            let entryEnd = entryStart;

            for (let i = entryStart; i < biblatexContent.length; i++) {
                const char = biblatexContent[i];
                if (char === '{') {
                    braceCount++;
                } else if (char === '}') {
                    braceCount--;
                    if (braceCount === 0) {
                        entryEnd = i + 1;
                        break;
                    }
                }
            }

            if (braceCount === 0 && entryEnd > entryStart) {
                return biblatexContent.substring(entryStart, entryEnd).trim() + '\n';
            }

            return null;
        } catch (error) {
            handleError(error, `Error extracting BibLaTeX entry for ${citeKey}`);
>>>>>>> 745f2562
            return null;
        }
        const { columns, values } = sqlResult[0];
        const columnIndex = columns.indexOf(columnName);

        if (columnIndex === -1 || values.length === 0) {
            return null;
        }
        return values[0][columnIndex];
    }
}<|MERGE_RESOLUTION|>--- conflicted
+++ resolved
@@ -1,11 +1,9 @@
 import * as fs from 'fs/promises';
 import * as vscode from 'vscode';
 import initSqlJs, { Database } from 'sql.js';
-<<<<<<< HEAD
 import {
     queryBbt,
     queryItems,
-    queryCreators,
     queryZoteroKey,
     queryPdfByZoteroKey,
     queryDoiByZoteroKey
@@ -14,10 +12,6 @@
     handleError,
     extractYear
 } from './helpers';
-=======
-import { queryBbt, queryItems } from './queries';
-import { extractYear, handleError } from './helpers';
->>>>>>> 745f2562
 
 interface DatabaseOptions {
     zoteroDbPath: string;
@@ -112,34 +106,7 @@
             if (sqlItems.length > 0) {
                 const { columns, values } = sqlItems[0];
                 const zoteroKeyIndex = columns.indexOf('zoteroKey');
-<<<<<<< HEAD
-                const fieldNameIndex = columns.indexOf('fieldName');
-                const valueIndex = columns.indexOf('value');
-                const typeNameIndex = columns.indexOf('typeName');
                 const libraryIdIndex = columns.indexOf('libraryID');
-
-                for (const row of values) {
-                    const zoteroKey = row[zoteroKeyIndex] as string;
-                    if (!rawItems[zoteroKey]) {
-                        rawItems[zoteroKey] = {
-                            creators: [],
-                            zoteroKey: zoteroKey
-                        };
-                    }
-
-                    rawItems[zoteroKey][row[fieldNameIndex] as string] = row[valueIndex];
-                    rawItems[zoteroKey].itemType = row[typeNameIndex];
-                    rawItems[zoteroKey].libraryID = row[libraryIdIndex];
-                }
-            }
-
-            if (sqlCreators.length > 0) {
-                const { columns, values } = sqlCreators[0];
-                const zoteroKeyIndex = columns.indexOf('zoteroKey');
-                const orderIndexIndex = columns.indexOf('orderIndex');
-=======
-                const libraryIdIndex = columns.indexOf('libraryID');
->>>>>>> 745f2562
                 const firstNameIndex = columns.indexOf('firstName');
                 const lastNameIndex = columns.indexOf('lastName');
                 const titleIndex = columns.indexOf('title');
@@ -187,7 +154,6 @@
             return [];
         }
 
-<<<<<<< HEAD
         const options = [];
         options.push({ type: 'zotero', key: zoteroKey });
 
@@ -202,32 +168,6 @@
 
         if (doi) {
             options.push({ type: 'doi', key: doi });
-=======
-    /**
-     * Fetch BibLaTeX file from Better BibTeX web endpoint
-     */
-    public async fetchBibLatexFile(url: string): Promise<string> {
-        try {
-            const response = await fetch(url);
-            
-            if (!response.ok) {
-                throw new Error(`HTTP ${response.status}: ${response.statusText}`);
-            }
-            
-            const content = await response.text();
-            
-            // Validate if it's a proper BibLaTeX file
-            if (!this.isValidBibLatexContent(content)) {
-                throw new Error('Retrieved content is not a valid BibLaTeX file');
-            }
-            
-            return content;
-        } catch (error) {
-            if (error instanceof TypeError && error.message.includes('fetch')) {
-                throw new Error('Cannot connect to Better BibTeX server at 127.0.0.1:23119. Make sure Zotero is running with Better BibTeX plugin');
-            }
-            throw error;
->>>>>>> 745f2562
         }
 
         return options;
@@ -245,57 +185,8 @@
         }
     }
 
-<<<<<<< HEAD
     private getFirstValue(sqlResult: initSqlJs.QueryExecResult[], columnName: string): any | null {
         if (sqlResult.length === 0) {
-=======
-    /**
-     * Extract a specific BibLaTeX entry by citation key from the content
-     */
-    public extractBibEntryByCiteKey(biblatexContent: string, citeKey: string): string | null {
-        try {
-            // Create regex pattern to match the specific entry
-            // Pattern: @entrytype{citekey, ... } (handles nested braces)
-            const entryPattern = new RegExp(
-                `@\\w+\\s*\\{\\s*${this.escapeRegex(citeKey)}\\s*,([^@]*)(?=@|$)`,
-                'gis'
-            );
-
-            const match = entryPattern.exec(biblatexContent);
-            if (!match) {
-                return null;
-            }
-
-            // Extract the full entry including the opening part
-            let fullEntry = match[0];
-            
-            // Balance braces to ensure we get the complete entry
-            const entryStart = biblatexContent.indexOf(match[0]);
-            let braceCount = 0;
-            let pos = entryStart;
-            let entryEnd = entryStart;
-
-            for (let i = entryStart; i < biblatexContent.length; i++) {
-                const char = biblatexContent[i];
-                if (char === '{') {
-                    braceCount++;
-                } else if (char === '}') {
-                    braceCount--;
-                    if (braceCount === 0) {
-                        entryEnd = i + 1;
-                        break;
-                    }
-                }
-            }
-
-            if (braceCount === 0 && entryEnd > entryStart) {
-                return biblatexContent.substring(entryStart, entryEnd).trim() + '\n';
-            }
-
-            return null;
-        } catch (error) {
-            handleError(error, `Error extracting BibLaTeX entry for ${citeKey}`);
->>>>>>> 745f2562
             return null;
         }
         const { columns, values } = sqlResult[0];
