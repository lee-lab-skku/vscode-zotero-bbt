--- conflicted
+++ resolved
@@ -3,11 +3,6 @@
 import { BibManager } from './bib';
 import {
     expandPath,
-<<<<<<< HEAD
-=======
-    formatAuthors,
-    formatTypes,
->>>>>>> 685f3f88
     handleError
 } from './helpers';
 
@@ -56,34 +51,8 @@
             });
 
             if (selected) {
-<<<<<<< HEAD
-                // Get current file type
-                const editor = vscode.window.activeTextEditor;
-                if (!editor) {
-                    vscode.window.showErrorMessage('No active editor');
-                    return;
-                }
-
-                const fileType = editor.document.languageId;
-
-                // Format citation key based on file type
-                const citeKey = selected.item.citeKey;
-                let formattedCitation = `\\autocite{${citeKey}}`;
-
-                // Insert citation
-                editor.edit(editBuilder => {
-                    editBuilder.insert(editor.selection.active, formattedCitation);
-                });
-
-                const bibManager = new BibManager();
-                const bibFile = await bibManager.locateBibFile();
-                if (bibFile) {
-                    bibManager.updateBibFile(bibFile, selected.item);
-                }
-=======
                 const bibManager = new BibManager(editor, fileType);
                 bibManager.updateBibFile(selected.item);
->>>>>>> 685f3f88
             }
         } catch (error) {
             handleError(error, `Error occurred while searching Zotero library`);
@@ -126,36 +95,6 @@
                 citeKey = citeKey.substring(1);
             }
 
-<<<<<<< HEAD
-            const bibManager = new BibManager();
-            const bibFile = await bibManager.locateBibFile();
-            
-            if (bibFile) {
-                const openOptions = zoteroDb.getOpenOptions(citeKey);
-                if (openOptions.length === 0) {
-                    vscode.window.showInformationMessage(`No PDF or DOI found for this item`);
-                    return;
-                }
-                if (openOptions.length === 1) {
-                    openAttachment(openOptions[0]);
-                } else {
-                    // Show QuickPick for multiple options
-                    const quickPickItems = openOptions.map((option, index) => ({
-                        label: option.type === 'pdf' ? 'Open PDF' :
-                            option.type === 'doi' ? 'Open DOI link' :
-                                option.type === 'zotero' ? 'Open in Zotero' : '',
-                        option: option,
-                        index: index
-                    }));
-
-                    const selectedItem = await vscode.window.showQuickPick(quickPickItems, {
-                        placeHolder: 'Choose action'
-                    });
-
-                    if (selectedItem) {
-                        openAttachment(selectedItem.option);
-                    }
-=======
             const openOptions = zoteroDb.getOpenOptions(citeKey);
             if (openOptions.length === 0) {
                 vscode.window.showInformationMessage(`No PDF or DOI found for this item`);
@@ -179,7 +118,6 @@
 
                 if (selectedItem) {
                     openAttachment(selectedItem.option);
->>>>>>> 685f3f88
                 }
             }
         } catch (error) {
