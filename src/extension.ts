import * as vscode from 'vscode';
import { ZoteroDatabase } from './zotero';
import { BibManager } from './bib';
import {
    expandPath,
    handleError
} from './helpers';

export function activate(context: vscode.ExtensionContext) {

    const searchLibrary = vscode.commands.registerCommand('zotero.searchLibrary', async () => {
        // initialize configuration
        const zoteroDb = initZoteroDb();

        try {
            // Connect to database
            await zoteroDb.connectIfNeeded();

            // Get items from Zotero
            const items = await zoteroDb.getItems();

            if (items.length === 0) {
                vscode.window.showInformationMessage('No items found in Zotero library');
                return;
            }

            // Create QuickPick items
            const quickPickItems = items.map(item => {
                const authors = (`${item.firstName} ${item.lastName}`) || 'NA';

                return {
                    label: `${authors} (${item.year || 'n.d.'})`,
                    description: `@${item.citeKey}`,
                    item: item,
                    detail: item.title
                };
            });

            // Show QuickPick
            let selected = await vscode.window.showQuickPick(quickPickItems, {
                placeHolder: 'Search Zotero library',
                matchOnDescription: true,
                matchOnDetail: true
            });

            if (selected) {
                // Get current file type
                const editor = vscode.window.activeTextEditor;
                if (!editor) {
                    vscode.window.showErrorMessage('No active editor');
                    return;
                }

                const fileType = editor.document.languageId;

                // Format citation key based on file type
                const citeKey = selected.item.citeKey;
                let formattedCitation = `\\autocite{${citeKey}}`;

                // Insert citation
                editor.edit(editBuilder => {
                    editBuilder.insert(editor.selection.active, formattedCitation);
                });

<<<<<<< HEAD
                const bibManager = new BibManager();
                const bibFile = await bibManager.locateBibFile(fileType);
                if (bibFile) {
                    bibManager.updateBibFile(bibFile, selected.item);
=======
                // Try to fetch BibLaTeX from web, fallback to local SQLite
                try {
                    const biblatexUrl = `http://127.0.0.1:23119/better-bibtex/export?/library;id:${selectedItem.libraryID}/.biblatex`;
                    const biblatexContent = await zoteroDb.fetchBibLatexFile(biblatexUrl);
                    
                    // Extract the specific entry for this citation key
                    const bibEntry = zoteroDb.extractBibEntryByCiteKey(biblatexContent, citeKey);
                    
                    if (bibEntry) {
                        // Update bibliography file with the extracted entry
                        const bibFile = await bibManager.locateBibFile(fileType);
                        if (bibFile) {
                            bibManager.updateBibFile(bibFile, citeKey, bibEntry, false); // Don't show message here
                            vscode.window.showInformationMessage(`Added @${citeKey} from web source to ${bibFile}`);
                        }
                    } else {
                        // Entry not found in web file, fallback to local
                        throw new Error(`Citation key '${citeKey}' not found in fetched BibLaTeX file`);
                    }
                    
                } catch (error) {
                    // Fallback to original workflow
                    vscode.window.showWarningMessage(`Web fetch failed: ${error instanceof Error ? error.message : 'Unknown error'}`);
>>>>>>> 745f2562
                }
            }
        } catch (error) {
            handleError(error, `Error occurred while searching Zotero library`);
        } finally {
            zoteroDb.close();
        }
    });
    context.subscriptions.push(searchLibrary);

    const openItem = vscode.commands.registerCommand('zotero.openItem', async () => {
        // initialize configuration
        const zoteroDb = initZoteroDb();
        
        try {
            // Connect to database
            await zoteroDb.connectIfNeeded();

            const editor = vscode.window.activeTextEditor;
            if (!editor) {
                vscode.window.showErrorMessage('No active editor');
                return;
            }

            // Get the current position and word under cursor
            const position = editor.selection.active;
            const document = editor.document;
            const wordRange = document.getWordRangeAtPosition(position);
            const fileType = editor.document.languageId;

            if (!wordRange) {
                vscode.window.showInformationMessage('No word found at cursor position');
                return;
            }

            const word = document.getText(wordRange);

            let citeKey = word;
            // extract citation key (remove the @ symbol)
            if (citeKey.startsWith('@')) {
                citeKey = citeKey.substring(1);
            }

            const bibManager = new BibManager();
            const bibFile = await bibManager.locateBibFile(fileType);
            
            if (bibFile) {
                const openOptions = zoteroDb.getOpenOptions(citeKey);
                if (openOptions.length === 0) {
                    vscode.window.showInformationMessage(`No PDF or DOI found for this item`);
                    return;
                }
                if (openOptions.length === 1) {
                    openAttachment(openOptions[0]);
                } else {
                    // Show QuickPick for multiple options
                    const quickPickItems = openOptions.map((option, index) => ({
                        label: option.type === 'pdf' ? 'Open PDF' :
                            option.type === 'doi' ? 'Open DOI link' :
                                option.type === 'zotero' ? 'Open in Zotero' : '',
                        option: option,
                        index: index
                    }));

                    const selectedItem = await vscode.window.showQuickPick(quickPickItems, {
                        placeHolder: 'Choose action'
                    });

                    if (selectedItem) {
                        openAttachment(selectedItem.option);
                    }
                }
            }
        } catch (error) {
            handleError(error, `Error occurred while opening Zotero item`);
        } finally {
            zoteroDb.close();
        }
    });
    context.subscriptions.push(openItem);
}

function openAttachment(option: any): void {
    switch (option.type) {
        case 'doi':
            vscode.env.openExternal(vscode.Uri.parse(`https://doi.org/${option.key}`));
            break;
        case 'zotero':
            vscode.env.openExternal(vscode.Uri.parse(`zotero://select/library/items/${option.key}`));
            break;
        case 'pdf':
            vscode.env.openExternal(vscode.Uri.parse(`zotero://open-pdf/library/items/${option.key}`));
            break;
        default:
            break;
    }
}

function initZoteroDb(): ZoteroDatabase {
        const config = vscode.workspace.getConfiguration('zotero');
        const zoteroDbPath = config.get<string>('zoteroDbPath', '~/Zotero/zotero.sqlite');
        const betterBibtexDbPath = config.get<string>('betterBibtexDbPath', '~/Zotero/better-bibtex.sqlite');

        return new ZoteroDatabase({
            zoteroDbPath: expandPath(zoteroDbPath),
            betterBibtexDbPath: expandPath(betterBibtexDbPath),
        });
}


export function deactivate() { }<|MERGE_RESOLUTION|>--- conflicted
+++ resolved
@@ -62,36 +62,10 @@
                     editBuilder.insert(editor.selection.active, formattedCitation);
                 });
 
-<<<<<<< HEAD
                 const bibManager = new BibManager();
                 const bibFile = await bibManager.locateBibFile(fileType);
                 if (bibFile) {
                     bibManager.updateBibFile(bibFile, selected.item);
-=======
-                // Try to fetch BibLaTeX from web, fallback to local SQLite
-                try {
-                    const biblatexUrl = `http://127.0.0.1:23119/better-bibtex/export?/library;id:${selectedItem.libraryID}/.biblatex`;
-                    const biblatexContent = await zoteroDb.fetchBibLatexFile(biblatexUrl);
-                    
-                    // Extract the specific entry for this citation key
-                    const bibEntry = zoteroDb.extractBibEntryByCiteKey(biblatexContent, citeKey);
-                    
-                    if (bibEntry) {
-                        // Update bibliography file with the extracted entry
-                        const bibFile = await bibManager.locateBibFile(fileType);
-                        if (bibFile) {
-                            bibManager.updateBibFile(bibFile, citeKey, bibEntry, false); // Don't show message here
-                            vscode.window.showInformationMessage(`Added @${citeKey} from web source to ${bibFile}`);
-                        }
-                    } else {
-                        // Entry not found in web file, fallback to local
-                        throw new Error(`Citation key '${citeKey}' not found in fetched BibLaTeX file`);
-                    }
-                    
-                } catch (error) {
-                    // Fallback to original workflow
-                    vscode.window.showWarningMessage(`Web fetch failed: ${error instanceof Error ? error.message : 'Unknown error'}`);
->>>>>>> 745f2562
                 }
             }
         } catch (error) {
