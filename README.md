# VSCode Zotero w/ Better BibTeX

*Customized for lab members*: An extension to insert reference from Zotero library and add them to a bib file.

## Requirements

- **Zotero**
- **Better BibTeX plugin**
- **Running Zotero**

## Installation

1. Go to the [Releases](https://github.com/AAML/vscode-zotero/releases) page
2. Download the latest `.vsix` file from the release assets
3. In VSCode, open the Command Palette (`Ctrl+Shift+P` / `Cmd+Shift+P`)
4. Run the command "Extensions: Install from VSIX..."
5. Select the downloaded `.vsix` file
6. Restart VSCode if prompted

## Features

### Insert citation

(macOS: `ctrl` + `cmd` + `r`, Windows/Linux: `ctrl` + `alt` + `r`).

Items in local Zotero database with Better BibTeX citation keys will be shown in Quick Picks.

When you select an item, the extension will:

1. Attempt to fetch the bibliography entry from Better BibTeX's web API
2. If successful, insert the citation into your `.tex` file, add the properly formatted entry to your `.bib` file.
3. If the web fetch fails, do not insert the citation.

The extension searches for `*.bib` files in the following order:

1. `*.bib` file in `latex` file header
2. `bibliography.bib` or `references.bib` file in the workspace root directory
3. Any `*.bib` file in the workspace root directory.
4. If none of above is available, ask user to provide path, or create a new one.

### Open Zotero item of citation entry under cursor

(macOS: `ctrl` + `cmd` + `o`, Windows/Linux: `ctrl` + `alt` + `o`).

For any citation inserted using this extension, you can open the selection link in Zotero.

## Extension Settings

<<<<<<< HEAD
- `zotero.zoteroDbPath`: Path to Zotero database file (default: `~/Zotero/zotero.sqlite`).
- `zotero.betterBibtexDbPath`: Path to Better BibTex database file (default: `~/Zotero/better-bibtex.sqlite`).
- `zotero.betterBibtexTranslator`: Better BibTeX translator to use for exporting entries (default: `Better BibLaTeX`).
=======
* `zotero.zoteroDbPath`: Path to Zotero database file (default: `~/Zotero/zotero.sqlite`).
* `zotero.betterBibtexDbPath`: Path to Better BibTex database file (default: `~/Zotero/better-bibtex.sqlite`).
* `zotero.betterBibtexTranslator`: Better BibTeX translator to use for exporting entries (default: `Better BibLaTeX`).
* `zotero.serverUrl`: URL of the Better BibTeX server (default: `http://localhost:23119`); could be useful if you run Better BibTeX server on a different port or inside a container.

## Release Notes

See [CHANGELOG.md](CHANGELOG.md)

## Todo

- [x] Performance optimization
- [x] Rewrite `.bib` reader/writer so that it does not require Better Bibtex database.
- [x] Support both bibtex and biblatex formats.
- [ ] Code cleanup
- [ ] Better handling of multiple Zotero libraries

## Notes

This extension began as a fork of [telescope-zotero.nvim](https://github.com/jmbuhr/telescope-zotero.nvim), which is an excellent Zotero extension using Neovim to edit `quarto` documents. The only reason kept me from migrating to VSCode for editing `quarto` documents was the lack of a good Zotero extension.

The code is heavily inspired by it, but rewritten in TypeScript for VSCode. I do not speak TypeScript, so I drafted the code using Claude and manually fixed the code to make it work. Hence, if you think I did something wrong, you're probably right.
>>>>>>> b77585ed

## Credits

This extension is a fork of [vscode-zotero](https://github.com/jinvim/vscode-zotero) by jinvim, which itself began as a fork of [telescope-zotero.nvim](https://github.com/jmbuhr/telescope-zotero.nvim) by jmbuhr.<|MERGE_RESOLUTION|>--- conflicted
+++ resolved
@@ -46,34 +46,10 @@
 
 ## Extension Settings
 
-<<<<<<< HEAD
 - `zotero.zoteroDbPath`: Path to Zotero database file (default: `~/Zotero/zotero.sqlite`).
 - `zotero.betterBibtexDbPath`: Path to Better BibTex database file (default: `~/Zotero/better-bibtex.sqlite`).
 - `zotero.betterBibtexTranslator`: Better BibTeX translator to use for exporting entries (default: `Better BibLaTeX`).
-=======
-* `zotero.zoteroDbPath`: Path to Zotero database file (default: `~/Zotero/zotero.sqlite`).
-* `zotero.betterBibtexDbPath`: Path to Better BibTex database file (default: `~/Zotero/better-bibtex.sqlite`).
-* `zotero.betterBibtexTranslator`: Better BibTeX translator to use for exporting entries (default: `Better BibLaTeX`).
-* `zotero.serverUrl`: URL of the Better BibTeX server (default: `http://localhost:23119`); could be useful if you run Better BibTeX server on a different port or inside a container.
-
-## Release Notes
-
-See [CHANGELOG.md](CHANGELOG.md)
-
-## Todo
-
-- [x] Performance optimization
-- [x] Rewrite `.bib` reader/writer so that it does not require Better Bibtex database.
-- [x] Support both bibtex and biblatex formats.
-- [ ] Code cleanup
-- [ ] Better handling of multiple Zotero libraries
-
-## Notes
-
-This extension began as a fork of [telescope-zotero.nvim](https://github.com/jmbuhr/telescope-zotero.nvim), which is an excellent Zotero extension using Neovim to edit `quarto` documents. The only reason kept me from migrating to VSCode for editing `quarto` documents was the lack of a good Zotero extension.
-
-The code is heavily inspired by it, but rewritten in TypeScript for VSCode. I do not speak TypeScript, so I drafted the code using Claude and manually fixed the code to make it work. Hence, if you think I did something wrong, you're probably right.
->>>>>>> b77585ed
+- `zotero.serverUrl`: URL of the Better BibTeX server (default: `http://localhost:23119`); could be useful if you run Better BibTeX server on a different port or inside a container.
 
 ## Credits
 
