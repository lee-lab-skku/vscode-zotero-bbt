--- conflicted
+++ resolved
@@ -15,15 +15,9 @@
 
 ## Requirements
 
-<<<<<<< HEAD
-- Zotero
-- Zotero Better Bibtex
-- Zotero needs to be running to add Bib(La)Tex entries.
-=======
 - **Zotero** - Reference management software
 - **Better BibTeX plugin** - For citation key generation and web API access
 - **Running Zotero** (recommended) - For web-based bibliography fetching; extension works without it but falls back to local database method
->>>>>>> 745f2562
 
 ## Features
 
@@ -100,32 +94,13 @@
 
 ## Extension Settings
 
-<<<<<<< HEAD
-* `zotero.zoteroDbPath`: Path to Zotero database file (default: `~/Zotero/zotero.sqlite`).
-* `zotero.betterBibtexDbPath`: Path to Better BibTex database file (default: `~/Zotero/better-bibtex.sqlite`).
-* `zotero.betterBibtexTranslator`: Better BibTeX translator to use for exporting entries (default: `Better BibLaTeX`).
-=======
 - `zotero.zoteroDbPath`: Path to Zotero database file (default: `~/Zotero/zotero.sqlite`).
 - `zotero.betterBibtexDbPath`: Path to Better BibTex database file (default: `~/Zotero/better-bibtex.sqlite`).
->>>>>>> 745f2562
+- `zotero.betterBibtexTranslator`: Better BibTeX translator to use for exporting entries (default: `Better BibLaTeX`).
 
 ## Release Notes
 
 See [CHANGELOG.md](CHANGELOG.md)
-
-## Todo
-
-<<<<<<< HEAD
-- [x] Performance optimization
-- [x] Rewrite `.bib` reader/writer so that it does not require Better Bibtex database.
-- [x] Support both bibtex and biblatex formats.
-- [ ] Code cleanup
-=======
-- [ ] Performance optimization
-- [x] ~~Rewrite `.bib` reader/writer so that it does not require Better Bibtex database~~ - Enhanced with web-first approach that uses Better BibTeX's native formatting
-- [x] Support both bibtex and biblatex formats - Now uses Better BibTeX's web API which handles both formats
-- [x] Add support for Zotero group libraries - Implemented via web API integration
->>>>>>> 745f2562
 
 ## Notes
 
